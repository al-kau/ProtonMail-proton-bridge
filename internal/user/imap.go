// Copyright (c) 2023 Proton AG
//
// This file is part of Proton Mail Bridge.
//
// Proton Mail Bridge is free software: you can redistribute it and/or modify
// it under the terms of the GNU General Public License as published by
// the Free Software Foundation, either version 3 of the License, or
// (at your option) any later version.
//
// Proton Mail Bridge is distributed in the hope that it will be useful,
// but WITHOUT ANY WARRANTY; without even the implied warranty of
// MERCHANTABILITY or FITNESS FOR A PARTICULAR PURPOSE.  See the
// GNU General Public License for more details.
//
// You should have received a copy of the GNU General Public License
// along with Proton Mail Bridge.  If not, see <https://www.gnu.org/licenses/>.

package user

import (
	"bytes"
	"context"
	"fmt"
	"net/mail"
	"sync/atomic"
	"time"

	"github.com/ProtonMail/gluon/connector"
	"github.com/ProtonMail/gluon/imap"
	"github.com/ProtonMail/gluon/rfc822"
	"github.com/ProtonMail/go-proton-api"
	"github.com/ProtonMail/gopenpgp/v2/crypto"
	"github.com/ProtonMail/proton-bridge/v3/internal/safe"
	"github.com/ProtonMail/proton-bridge/v3/internal/vault"
	"github.com/ProtonMail/proton-bridge/v3/pkg/message"
	"github.com/ProtonMail/proton-bridge/v3/pkg/message/parser"
	"github.com/bradenaw/juniper/stream"
	"github.com/bradenaw/juniper/xslices"
	"golang.org/x/exp/slices"
)

// Verify that *imapConnector implements connector.Connector.
var _ connector.Connector = (*imapConnector)(nil)

var (
	defaultFlags          = imap.NewFlagSet(imap.FlagSeen, imap.FlagFlagged, imap.FlagDeleted) // nolint:gochecknoglobals
	defaultPermanentFlags = imap.NewFlagSet(imap.FlagSeen, imap.FlagFlagged, imap.FlagDeleted) // nolint:gochecknoglobals
	defaultAttributes     = imap.NewFlagSet()                                                  // nolint:gochecknoglobals
)

const (
	folderPrefix = "Folders"
	labelPrefix  = "Labels"
)

type imapConnector struct {
	*User

	addrID string

	flags, permFlags, attrs imap.FlagSet
}

func newIMAPConnector(user *User, addrID string) *imapConnector {
	return &imapConnector{
		User: user,

		addrID: addrID,

		flags:     defaultFlags,
		permFlags: defaultPermanentFlags,
		attrs:     defaultAttributes,
	}
}

// Authorize returns whether the given username/password combination are valid for this connector.
func (conn *imapConnector) Authorize(username string, password []byte) bool {
	addrID, err := conn.CheckAuth(username, password)
	if err != nil {
		return false
	}

	if conn.vault.AddressMode() == vault.SplitMode && addrID != conn.addrID {
		return false
	}

	return true
}

// CreateMailbox creates a label with the given name.
func (conn *imapConnector) CreateMailbox(ctx context.Context, name []string) (imap.Mailbox, error) {
	defer conn.goPollAPIEvents(false)

	if len(name) < 2 {
		return imap.Mailbox{}, fmt.Errorf("invalid mailbox name %q", name)
	}

	switch name[0] {
	case folderPrefix:
		return conn.createFolder(ctx, name[1:])

	case labelPrefix:
		return conn.createLabel(ctx, name[1:])

	default:
		return imap.Mailbox{}, fmt.Errorf("invalid mailbox name %q", name)
	}
}

func (conn *imapConnector) createLabel(ctx context.Context, name []string) (imap.Mailbox, error) {
	if len(name) != 1 {
		return imap.Mailbox{}, fmt.Errorf("a label cannot have children")
	}

	return safe.LockRetErr(func() (imap.Mailbox, error) {
		label, err := conn.client.CreateLabel(ctx, proton.CreateLabelReq{
			Name:  name[0],
			Color: "#f66",
			Type:  proton.LabelTypeLabel,
		})
		if err != nil {
			return imap.Mailbox{}, err
		}

		conn.apiLabels[label.ID] = label

		return toIMAPMailbox(label, conn.flags, conn.permFlags, conn.attrs), nil
	}, conn.apiLabelsLock)
}

func (conn *imapConnector) createFolder(ctx context.Context, name []string) (imap.Mailbox, error) {
	return safe.LockRetErr(func() (imap.Mailbox, error) {
		var parentID string

		if len(name) > 1 {
			for _, label := range conn.apiLabels {
				if !slices.Equal(label.Path, name[:len(name)-1]) {
					continue
				}

				parentID = label.ID

				break
			}

			if parentID == "" {
				return imap.Mailbox{}, fmt.Errorf("parent folder %q does not exist", name[:len(name)-1])
			}
		}

		label, err := conn.client.CreateLabel(ctx, proton.CreateLabelReq{
			Name:     name[len(name)-1],
			Color:    "#f66",
			Type:     proton.LabelTypeFolder,
			ParentID: parentID,
		})
		if err != nil {
			return imap.Mailbox{}, err
		}

		// Add label to list so subsequent sub folder create requests work correct.
		conn.apiLabels[label.ID] = label

		return toIMAPMailbox(label, conn.flags, conn.permFlags, conn.attrs), nil
	}, conn.apiLabelsLock)
}

// UpdateMailboxName sets the name of the label with the given ID.
func (conn *imapConnector) UpdateMailboxName(ctx context.Context, labelID imap.MailboxID, name []string) error {
	return safe.LockRet(func() error {
		defer conn.goPollAPIEvents(false)

		if len(name) < 2 {
			return fmt.Errorf("invalid mailbox name %q", name)
		}

		switch name[0] {
		case folderPrefix:
			return conn.updateFolder(ctx, labelID, name[1:])

		case labelPrefix:
			return conn.updateLabel(ctx, labelID, name[1:])

		default:
			return fmt.Errorf("invalid mailbox name %q", name)
		}
	}, conn.apiLabelsLock)
}

func (conn *imapConnector) updateLabel(ctx context.Context, labelID imap.MailboxID, name []string) error {
	if len(name) != 1 {
		return fmt.Errorf("a label cannot have children")
	}

	label, err := conn.client.GetLabel(ctx, string(labelID), proton.LabelTypeLabel)
	if err != nil {
		return err
	}

	update, err := conn.client.UpdateLabel(ctx, label.ID, proton.UpdateLabelReq{
		Name:  name[0],
		Color: label.Color,
	})
	if err != nil {
		return err
	}

	conn.apiLabels[label.ID] = update

	return nil
}

func (conn *imapConnector) updateFolder(ctx context.Context, labelID imap.MailboxID, name []string) error {
	var parentID string

	if len(name) > 1 {
		for _, label := range conn.apiLabels {
			if !slices.Equal(label.Path, name[:len(name)-1]) {
				continue
			}

			parentID = label.ID

			break
		}

		if parentID == "" {
			return fmt.Errorf("parent folder %q does not exist", name[:len(name)-1])
		}
	}

	label, err := conn.client.GetLabel(ctx, string(labelID), proton.LabelTypeFolder)
	if err != nil {
		return err
	}

	update, err := conn.client.UpdateLabel(ctx, string(labelID), proton.UpdateLabelReq{
		Name:     name[len(name)-1],
		Color:    label.Color,
		ParentID: parentID,
	})
	if err != nil {
		return err
	}

	conn.apiLabels[label.ID] = update

	return nil
}

// DeleteMailbox deletes the label with the given ID.
func (conn *imapConnector) DeleteMailbox(ctx context.Context, labelID imap.MailboxID) error {
	return safe.LockRet(func() error {
		defer conn.goPollAPIEvents(false)

		if err := conn.client.DeleteLabel(ctx, string(labelID)); err != nil {
			return err
		}

		delete(conn.apiLabels, string(labelID))

		return nil
	}, conn.apiLabelsLock)
}

// CreateMessage creates a new message on the remote.
func (conn *imapConnector) CreateMessage(
	ctx context.Context,
	mailboxID imap.MailboxID,
	literal []byte,
	flags imap.FlagSet,
	date time.Time,
) (imap.Message, []byte, error) {
	defer conn.goPollAPIEvents(false)

	if mailboxID == proton.AllMailLabel {
		return imap.Message{}, nil, fmt.Errorf("not allowed")
	}

	// Compute the hash of the message (to match it against SMTP messages).
	hash, err := getMessageHash(literal)
	if err != nil {
		return imap.Message{}, nil, err
	}

	// Check if we already tried to send this message recently.
	if messageID, ok, err := conn.sendHash.hasEntryWait(ctx, hash, time.Now().Add(90*time.Second)); err != nil {
		return imap.Message{}, nil, fmt.Errorf("failed to check send hash: %w", err)
	} else if ok {
		conn.log.WithField("messageID", messageID).Warn("Message already sent")

		// Query the server-side message.
<<<<<<< HEAD
		full, err := conn.client.GetFullMessage(ctx, messageID)
=======
		full, err := conn.client.GetFullMessage(ctx, messageID, newProtonAPIScheduler(), proton.NewDefaultAttachmentAllocator())
>>>>>>> 08dab2d1
		if err != nil {
			return imap.Message{}, nil, fmt.Errorf("failed to fetch message: %w", err)
		}

		// Build the message as it is on the server.
		if err := safe.RLockRet(func() error {
			return withAddrKR(conn.apiUser, conn.apiAddrs[full.AddressID], conn.vault.KeyPass(), func(_, addrKR *crypto.KeyRing) error {
				var err error

				if literal, err = message.BuildRFC822(addrKR, full.Message, full.AttData, defaultJobOpts()); err != nil {
					return err
				}

				return nil
			})
		}, conn.apiUserLock, conn.apiAddrsLock); err != nil {
			return imap.Message{}, nil, fmt.Errorf("failed to build message: %w", err)
		}

		return toIMAPMessage(full.MessageMetadata), literal, nil
	}

	wantLabelIDs := []string{string(mailboxID)}

	if flags.Contains(imap.FlagFlagged) {
		wantLabelIDs = append(wantLabelIDs, proton.StarredLabel)
	}

	var wantFlags proton.MessageFlag

	unread := !flags.Contains(imap.FlagSeen)

	if mailboxID != proton.DraftsLabel {
		header, err := rfc822.Parse(literal).ParseHeader()
		if err != nil {
			return imap.Message{}, nil, err
		}

		switch {
		case mailboxID == proton.InboxLabel:
			wantFlags = wantFlags.Add(proton.MessageFlagReceived)

		case mailboxID == proton.SentLabel:
			wantFlags = wantFlags.Add(proton.MessageFlagSent)

		case header.Has("Received"):
			wantFlags = wantFlags.Add(proton.MessageFlagReceived)

		default:
			wantFlags = wantFlags.Add(proton.MessageFlagSent)
		}
	} else {
		unread = false
	}

	if flags.Contains(imap.FlagAnswered) {
		wantFlags = wantFlags.Add(proton.MessageFlagReplied)
	}

	return conn.importMessage(ctx, literal, wantLabelIDs, wantFlags, unread)
}

func (conn *imapConnector) GetMessageLiteral(ctx context.Context, id imap.MessageID) ([]byte, error) {
	msg, err := conn.client.GetFullMessage(ctx, string(id), newProtonAPIScheduler(), proton.NewDefaultAttachmentAllocator())
	if err != nil {
		return nil, err
	}

	return safe.RLockRetErr(func() ([]byte, error) {
		var literal []byte
		err := withAddrKR(conn.apiUser, conn.apiAddrs[msg.AddressID], conn.vault.KeyPass(), func(_, addrKR *crypto.KeyRing) error {
			l, buildErr := message.BuildRFC822(addrKR, msg.Message, msg.AttData, defaultJobOpts())
			if buildErr != nil {
				return buildErr
			}

			literal = l

			return nil
		})

		return literal, err
	}, conn.apiUserLock, conn.apiAddrsLock)
}

// AddMessagesToMailbox labels the given messages with the given label ID.
func (conn *imapConnector) AddMessagesToMailbox(ctx context.Context, messageIDs []imap.MessageID, mailboxID imap.MailboxID) error {
	defer conn.goPollAPIEvents(false)

	if isAllMailOrScheduled(mailboxID) {
		return fmt.Errorf("not allowed")
	}

	return conn.client.LabelMessages(ctx, mapTo[imap.MessageID, string](messageIDs), string(mailboxID))
}

// RemoveMessagesFromMailbox unlabels the given messages with the given label ID.
func (conn *imapConnector) RemoveMessagesFromMailbox(ctx context.Context, messageIDs []imap.MessageID, mailboxID imap.MailboxID) error {
	defer conn.goPollAPIEvents(false)

	if isAllMailOrScheduled(mailboxID) {
		return fmt.Errorf("not allowed")
	}

	if err := conn.client.UnlabelMessages(ctx, mapTo[imap.MessageID, string](messageIDs), string(mailboxID)); err != nil {
		return err
	}

	if mailboxID == proton.TrashLabel || mailboxID == proton.DraftsLabel {
		var metadata []proton.MessageMetadata

		// There's currently no limit on how many IDs we can filter on,
		// but to be nice to API, let's chunk it by 150.
		for _, messageIDs := range xslices.Chunk(messageIDs, 150) {
			m, err := conn.client.GetMessageMetadata(ctx, proton.MessageFilter{
				ID: mapTo[imap.MessageID, string](messageIDs),
			})
			if err != nil {
				return err
			}

			// If a message is not preset in any other label other than AllMail, AllDrafts and AllSent, it can be
			// permanently deleted.
			m = xslices.Filter(m, func(m proton.MessageMetadata) bool {
				labelsThatMatter := xslices.Filter(m.LabelIDs, func(id string) bool {
					return id != proton.AllDraftsLabel && id != proton.AllMailLabel && id != proton.AllSentLabel
				})
				return len(labelsThatMatter) == 0
			})

			metadata = append(metadata, m...)
		}

		if err := conn.client.DeleteMessage(ctx, xslices.Map(metadata, func(m proton.MessageMetadata) string {
			return m.ID
		})...); err != nil {
			return err
		}
	}

	return nil
}

// MoveMessages removes the given messages from one label and adds them to the other label.
func (conn *imapConnector) MoveMessages(ctx context.Context, messageIDs []imap.MessageID, labelFromID imap.MailboxID, labelToID imap.MailboxID) (bool, error) {
	defer conn.goPollAPIEvents(false)

	if (labelFromID == proton.InboxLabel && labelToID == proton.SentLabel) ||
		(labelFromID == proton.SentLabel && labelToID == proton.InboxLabel) ||
		isAllMailOrScheduled(labelFromID) ||
		isAllMailOrScheduled(labelToID) {
		return false, fmt.Errorf("not allowed")
	}

	shouldExpungeOldLocation := func() bool {
		conn.apiLabelsLock.RLock()
		defer conn.apiLabelsLock.RUnlock()

		var result bool

		if v, ok := conn.apiLabels[string(labelFromID)]; ok && v.Type == proton.LabelTypeLabel {
			result = result || true
		}

		if v, ok := conn.apiLabels[string(labelToID)]; ok && (v.Type == proton.LabelTypeFolder || v.Type == proton.LabelTypeSystem) {
			result = result || true
		}

		return result
	}()

	if err := conn.client.LabelMessages(ctx, mapTo[imap.MessageID, string](messageIDs), string(labelToID)); err != nil {
		return false, fmt.Errorf("labeling messages: %w", err)
	}

	if shouldExpungeOldLocation {
		if err := conn.client.UnlabelMessages(ctx, mapTo[imap.MessageID, string](messageIDs), string(labelFromID)); err != nil {
			return false, fmt.Errorf("unlabeling messages: %w", err)
		}
	}

	return shouldExpungeOldLocation, nil
}

// MarkMessagesSeen sets the seen value of the given messages.
func (conn *imapConnector) MarkMessagesSeen(ctx context.Context, messageIDs []imap.MessageID, seen bool) error {
	defer conn.goPollAPIEvents(false)

	if seen {
		return conn.client.MarkMessagesRead(ctx, mapTo[imap.MessageID, string](messageIDs)...)
	}

	return conn.client.MarkMessagesUnread(ctx, mapTo[imap.MessageID, string](messageIDs)...)
}

// MarkMessagesFlagged sets the flagged value of the given messages.
func (conn *imapConnector) MarkMessagesFlagged(ctx context.Context, messageIDs []imap.MessageID, flagged bool) error {
	defer conn.goPollAPIEvents(false)

	if flagged {
		return conn.client.LabelMessages(ctx, mapTo[imap.MessageID, string](messageIDs), proton.StarredLabel)
	}

	return conn.client.UnlabelMessages(ctx, mapTo[imap.MessageID, string](messageIDs), proton.StarredLabel)
}

// GetUpdates returns a stream of updates that the gluon server should apply.
// It is recommended that the returned channel is buffered with at least constants.ChannelBufferCount.
func (conn *imapConnector) GetUpdates() <-chan imap.Update {
	return safe.RLockRet(func() <-chan imap.Update {
		return conn.updateCh[conn.addrID].GetChannel()
	}, conn.updateChLock)
}

// GetMailboxVisibility returns the visibility of a mailbox over IMAP.
func (conn *imapConnector) GetMailboxVisibility(_ context.Context, mailboxID imap.MailboxID) imap.MailboxVisibility {
	switch mailboxID {
	case proton.AllMailLabel:
		if atomic.LoadUint32(&conn.showAllMail) != 0 {
			return imap.Visible
		}
		return imap.Hidden

	case proton.AllScheduledLabel:
		return imap.HiddenIfEmpty
	default:
		return imap.Visible
	}
}

// Close the connector will no longer be used and all resources should be closed/released.
func (conn *imapConnector) Close(ctx context.Context) error {
	return nil
}

func (conn *imapConnector) importMessage(
	ctx context.Context,
	literal []byte,
	labelIDs []string,
	flags proton.MessageFlag,
	unread bool,
) (imap.Message, []byte, error) {
	var full proton.FullMessage

	if err := safe.RLockRet(func() error {
		return withAddrKR(conn.apiUser, conn.apiAddrs[conn.addrID], conn.vault.KeyPass(), func(_, addrKR *crypto.KeyRing) error {
			messageID := ""

			if slices.Contains(labelIDs, proton.DraftsLabel) {
				msg, err := conn.createDraft(ctx, literal, addrKR, conn.apiAddrs[conn.addrID])
				if err != nil {
					return fmt.Errorf("failed to create draft: %w", err)
				}

				// apply labels

				messageID = msg.ID
			} else {
				str, err := conn.client.ImportMessages(ctx, addrKR, 1, 1, []proton.ImportReq{{
					Metadata: proton.ImportMetadata{
						AddressID: conn.addrID,
						LabelIDs:  labelIDs,
						Unread:    proton.Bool(unread),
						Flags:     flags,
					},
					Message: literal,
				}}...)
				if err != nil {
					return fmt.Errorf("failed to prepare message for import: %w", err)
				}

				res, err := stream.Collect(ctx, str)
				if err != nil {
					return fmt.Errorf("failed to import message: %w", err)
				}

				messageID = res[0].MessageID
			}

			var err error

			if full, err = conn.client.GetFullMessage(ctx, messageID, newProtonAPIScheduler(), proton.NewDefaultAttachmentAllocator()); err != nil {
				return fmt.Errorf("failed to fetch message: %w", err)
			}

			if literal, err = message.BuildRFC822(addrKR, full.Message, full.AttData, defaultJobOpts()); err != nil {
				return fmt.Errorf("failed to build message: %w", err)
			}

			return nil
		})
	}, conn.apiUserLock, conn.apiAddrsLock); err != nil {
		return imap.Message{}, nil, err
	}

	return toIMAPMessage(full.MessageMetadata), literal, nil
}

func toIMAPMessage(message proton.MessageMetadata) imap.Message {
	flags := imap.NewFlagSet()

	if !message.Unread {
		flags = flags.Add(imap.FlagSeen)
	}

	if slices.Contains(message.LabelIDs, proton.StarredLabel) {
		flags = flags.Add(imap.FlagFlagged)
	}

	if slices.Contains(message.LabelIDs, proton.DraftsLabel) {
		flags = flags.Add(imap.FlagDraft)
	}

	var date time.Time

	if message.Time > 0 {
		date = time.Unix(message.Time, 0)
	} else {
		date = time.Now()
	}

	return imap.Message{
		ID:    imap.MessageID(message.ID),
		Flags: flags,
		Date:  date,
	}
}

func (conn *imapConnector) createDraft(ctx context.Context, literal []byte, addrKR *crypto.KeyRing, sender proton.Address) (proton.Message, error) {
	// Create a new message parser from the reader.
	parser, err := parser.New(bytes.NewReader(literal))
	if err != nil {
		return proton.Message{}, fmt.Errorf("failed to create parser: %w", err)
	}

	message, err := message.ParseWithParser(parser)
	if err != nil {
		return proton.Message{}, fmt.Errorf("failed to parse message: %w", err)
	}

	decBody := string(message.PlainBody)
	if message.RichBody != "" {
		decBody = string(message.RichBody)
	}

	draft, err := conn.client.CreateDraft(ctx, addrKR, proton.CreateDraftReq{
		Message: proton.DraftTemplate{
			Subject:  message.Subject,
			Body:     decBody,
			MIMEType: message.MIMEType,

			Sender:  &mail.Address{Name: sender.DisplayName, Address: sender.Email},
			ToList:  message.ToList,
			CCList:  message.CCList,
			BCCList: message.BCCList,

			ExternalID: message.ExternalID,
		},
	})

	if err != nil {
		return proton.Message{}, fmt.Errorf("failed to create draft: %w", err)
	}

	for _, att := range message.Attachments {
		disposition := proton.AttachmentDisposition
		if att.Disposition == "inline" && att.ContentID != "" {
			disposition = proton.InlineDisposition
		}

		if _, err := conn.client.UploadAttachment(ctx, addrKR, proton.CreateAttachmentReq{
			MessageID:   draft.ID,
			Filename:    att.Name,
			MIMEType:    rfc822.MIMEType(att.MIMEType),
			Disposition: disposition,
			ContentID:   att.ContentID,
			Body:        att.Data,
		}); err != nil {
			return proton.Message{}, fmt.Errorf("failed to add attachment to draft: %w", err)
		}
	}

	return draft, nil
}

func toIMAPMailbox(label proton.Label, flags, permFlags, attrs imap.FlagSet) imap.Mailbox {
	if label.Type == proton.LabelTypeLabel {
		label.Path = append([]string{labelPrefix}, label.Path...)
	} else if label.Type == proton.LabelTypeFolder {
		label.Path = append([]string{folderPrefix}, label.Path...)
	}

	return imap.Mailbox{
		ID:             imap.MailboxID(label.ID),
		Name:           label.Path,
		Flags:          flags,
		PermanentFlags: permFlags,
		Attributes:     attrs,
	}
}

func isAllMailOrScheduled(mailboxID imap.MailboxID) bool {
	return (mailboxID == proton.AllMailLabel) || (mailboxID == proton.AllScheduledLabel)
}<|MERGE_RESOLUTION|>--- conflicted
+++ resolved
@@ -290,11 +290,7 @@
 		conn.log.WithField("messageID", messageID).Warn("Message already sent")
 
 		// Query the server-side message.
-<<<<<<< HEAD
-		full, err := conn.client.GetFullMessage(ctx, messageID)
-=======
 		full, err := conn.client.GetFullMessage(ctx, messageID, newProtonAPIScheduler(), proton.NewDefaultAttachmentAllocator())
->>>>>>> 08dab2d1
 		if err != nil {
 			return imap.Message{}, nil, fmt.Errorf("failed to fetch message: %w", err)
 		}
