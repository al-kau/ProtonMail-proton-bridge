// Copyright (c) 2023 Proton AG
//
// This file is part of Proton Mail Bridge.
//
// Proton Mail Bridge is free software: you can redistribute it and/or modify
// it under the terms of the GNU General Public License as published by
// the Free Software Foundation, either version 3 of the License, or
// (at your option) any later version.
//
// Proton Mail Bridge is distributed in the hope that it will be useful,
// but WITHOUT ANY WARRANTY; without even the implied warranty of
// MERCHANTABILITY or FITNESS FOR A PARTICULAR PURPOSE.  See the
// GNU General Public License for more details.
//
// You should have received a copy of the GNU General Public License
// along with Proton Mail Bridge.  If not, see <https://www.gnu.org/licenses/>.

package app

import (
	"fmt"
	"math/rand"
	"net/http"
	"net/http/cookiejar"
	"os"
	"path/filepath"
	"runtime"
	"time"

	"github.com/Masterminds/semver/v3"
	"github.com/ProtonMail/proton-bridge/v3/internal/bridge"
	"github.com/ProtonMail/proton-bridge/v3/internal/constants"
	"github.com/ProtonMail/proton-bridge/v3/internal/cookies"
	"github.com/ProtonMail/proton-bridge/v3/internal/crash"
	"github.com/ProtonMail/proton-bridge/v3/internal/events"
	"github.com/ProtonMail/proton-bridge/v3/internal/focus"
	"github.com/ProtonMail/proton-bridge/v3/internal/locations"
	"github.com/ProtonMail/proton-bridge/v3/internal/logging"
	"github.com/ProtonMail/proton-bridge/v3/internal/sentry"
	"github.com/ProtonMail/proton-bridge/v3/internal/useragent"
	"github.com/ProtonMail/proton-bridge/v3/internal/vault"
	"github.com/ProtonMail/proton-bridge/v3/pkg/restarter"
	"github.com/pkg/profile"
	"github.com/sirupsen/logrus"
	"github.com/urfave/cli/v2"
)

// Visible flags.
const (
	flagCPUProfile      = "cpu-prof"
	flagCPUProfileShort = "p"

	flagMemProfile      = "mem-prof"
	flagMemProfileShort = "m"

	flagLogLevel      = "log-level"
	flagLogLevelShort = "l"

	flagGRPC      = "grpc"
	flagGRPCShort = "g"

	flagCLI      = "cli"
	flagCLIShort = "c"

	flagNonInteractive      = "noninteractive"
	flagNonInteractiveShort = "n"

	flagLogIMAP = "log-imap"
	flagLogSMTP = "log-smtp"
)

// Hidden flags.
const (
	flagLauncher         = "launcher"
	flagNoWindow         = "no-window"
	flagParentPID        = "parent-pid"
	flagSoftwareRenderer = "software-renderer"
)

const (
	appUsage = "Proton Mail IMAP and SMTP Bridge"
)

func New() *cli.App {
	app := cli.NewApp()

	app.Name = constants.FullAppName
	app.Usage = appUsage
	app.Flags = []cli.Flag{
		&cli.BoolFlag{
			Name:    flagCPUProfile,
			Aliases: []string{flagCPUProfileShort},
			Usage:   "Generate CPU profile",
		},
		&cli.BoolFlag{
			Name:    flagMemProfile,
			Aliases: []string{flagMemProfileShort},
			Usage:   "Generate memory profile",
		},
		&cli.StringFlag{
			Name:    flagLogLevel,
			Aliases: []string{flagLogLevelShort},
			Usage:   "Set the log level (one of panic, fatal, error, warn, info, debug)",
		},
		&cli.BoolFlag{
			Name:    flagGRPC,
			Aliases: []string{flagGRPCShort},
			Usage:   "Start the gRPC service",
		},
		&cli.BoolFlag{
			Name:    flagCLI,
			Aliases: []string{flagCLIShort},
			Usage:   "Start the command line interface",
		},
		&cli.BoolFlag{
			Name:    flagNonInteractive,
			Aliases: []string{flagNonInteractiveShort},
			Usage:   "Start the app in non-interactive mode",
		},
		&cli.StringFlag{
			Name:  flagLogIMAP,
			Usage: "Enable logging of IMAP communications (all|client|server) (may contain decrypted data!)",
		},
		&cli.BoolFlag{
			Name:  flagLogSMTP,
			Usage: "Enable logging of SMTP communications (may contain decrypted data!)",
		},

		// Hidden flags
		&cli.BoolFlag{
			Name:   flagNoWindow,
			Usage:  "Don't show window after start",
			Hidden: true,
		},
		&cli.StringFlag{
			Name:   flagLauncher,
			Usage:  "The launcher used to start the app",
			Hidden: true,
		},
		&cli.IntFlag{
			Name:   flagParentPID,
			Usage:  "Process ID of the parent",
			Hidden: true,
			Value:  -1,
		},
		&cli.BoolFlag{
			Name:   flagSoftwareRenderer, // This flag is ignored by bridge, but should be passed to launcher in case of restart, so it need to be accepted by the CLI parser.
			Usage:  "GUI is using software renderer",
			Hidden: true,
			Value:  false,
		},
	}

	app.Action = run

	return app
}

<<<<<<< HEAD
func run(c *cli.Context) error { //nolint:funlen
=======
func run(c *cli.Context) error {
>>>>>>> 08dab2d1
	// Seed the default RNG from the math/rand package.
	rand.Seed(time.Now().UnixNano())

	// Get the current bridge version.
	version, err := semver.NewVersion(constants.Version)
	if err != nil {
		return fmt.Errorf("could not create version: %w", err)
	}

	// Create a user agent that will be used for all requests.
	identifier := useragent.New()

	// Create a new Sentry client that will be used to report crashes etc.
	reporter := sentry.NewReporter(constants.FullAppName, identifier)

	// Determine the exe that should be used to restart/autostart the app.
	// By default, this is the launcher, if used. Otherwise, we try to get
	// the current exe, and fall back to os.Args[0] if that fails.
	var exe string

	if launcher := c.String(flagLauncher); launcher != "" {
		exe = launcher
	} else if executable, err := os.Executable(); err == nil {
		exe = executable
	} else {
		exe = os.Args[0]
	}

	migrationErr := migrateOldVersions()

	// Run with profiling if requested.
	return withProfiler(c, func() error {
		// Restart the app if requested.
		return withRestarter(exe, func(restarter *restarter.Restarter) error {
			// Handle crashes with various actions.
			return withCrashHandler(restarter, reporter, func(crashHandler *crash.Handler, quitCh <-chan struct{}) error {
				// Load the locations where we store our files.
				return WithLocations(func(locations *locations.Locations) error {
					// Migrate the keychain helper.
					if err := migrateKeychainHelper(locations); err != nil {
						logrus.WithError(err).Error("Failed to migrate keychain helper")
					}

					// Initialize logging.
					return withLogging(c, crashHandler, locations, func() error {
						// If there was an error during migration, log it now.
						if migrationErr != nil {
							logrus.WithError(migrationErr).Error("Failed to migrate old app data")
						}

						// Ensure we are the only instance running.
						settings, err := locations.ProvideSettingsPath()
						if err != nil {
							logrus.WithError(err).Error("Failed to get settings path")
						}

						return withSingleInstance(settings, locations.GetLockFile(), version, func() error {
							// Unlock the encrypted vault.
							return WithVault(locations, func(v *vault.Vault, insecure, corrupt bool) error {
								// Report insecure vault.
								if insecure {
									_ = reporter.ReportMessageWithContext("Vault is insecure", map[string]interface{}{})
								}

								// Report corrupt vault.
								if corrupt {
									_ = reporter.ReportMessageWithContext("Vault is corrupt", map[string]interface{}{})
								}

								// Force re-sync if last version <= 3.0.12 due to chances in the gluon cache format.
								if lastVersion := v.GetLastVersion(); lastVersion != nil {
									versionWithLZ4Cache := semver.MustParse("3.0.13")
									if lastVersion.LessThan(versionWithLZ4Cache) {
										if err := v.ForUser(1, func(user *vault.User) error {
											return user.ClearSyncStatus()
										}); err != nil {
											logrus.WithError(err).Error("Failed to force resync on user")
										}
									}
								}

								if !v.Migrated() {
									// Migrate old settings into the vault.
									if err := migrateOldSettings(v); err != nil {
										logrus.WithError(err).Error("Failed to migrate old settings")
									}

									// Migrate old accounts into the vault.
									if err := migrateOldAccounts(locations, v); err != nil {
										logrus.WithError(err).Error("Failed to migrate old accounts")
									}

									// The vault has been migrated.
									if err := v.SetMigrated(); err != nil {
										logrus.WithError(err).Error("Failed to mark vault as migrated")
									}
								}

								// Load the cookies from the vault.
								return withCookieJar(v, func(cookieJar http.CookieJar) error {
									// Create a new bridge instance.
									return withBridge(c, exe, locations, version, identifier, crashHandler, reporter, v, cookieJar, func(b *bridge.Bridge, eventCh <-chan events.Event) error {
										if insecure {
											logrus.Warn("The vault key could not be retrieved; the vault will not be encrypted")
											b.PushError(bridge.ErrVaultInsecure)
										}

										if corrupt {
											logrus.Warn("The vault is corrupt and has been wiped")
											b.PushError(bridge.ErrVaultCorrupt)
										}

										// Run the frontend.
										return runFrontend(c, crashHandler, restarter, locations, b, eventCh, quitCh, c.Int(flagParentPID))
									})
								})
							})
						})
					})
				})
			})
		})
	})
}

// If there's another instance already running, try to raise it and exit.
func withSingleInstance(settingPath, lockFile string, version *semver.Version, fn func() error) error {
	logrus.Debug("Checking for other instances")
	defer logrus.Debug("Single instance stopped")

	lock, err := checkSingleInstance(settingPath, lockFile, version)
	if err != nil {
		logrus.Info("Another instance is already running; raising it")

		if ok := focus.TryRaise(settingPath); !ok {
			return fmt.Errorf("another instance is already running but it could not be raised")
		}

		logrus.Info("The other instance has been raised")

		return nil
	}

	defer func() {
		if err := lock.Close(); err != nil {
			logrus.WithError(err).Error("Failed to close lock file")
		}
	}()

	return fn()
}

// Initialize our logging system.
func withLogging(c *cli.Context, crashHandler *crash.Handler, locations *locations.Locations, fn func() error) error {
	logrus.Debug("Initializing logging")
	defer logrus.Debug("Logging stopped")

	// Get a place to keep our logs.
	logsPath, err := locations.ProvideLogsPath()
	if err != nil {
		return fmt.Errorf("could not provide logs path: %w", err)
	}

	logrus.WithField("path", logsPath).Debug("Received logs path")

	// Initialize logging.
	if err := logging.Init(logsPath, c.String(flagLogLevel)); err != nil {
		return fmt.Errorf("could not initialize logging: %w", err)
	}

	// Ensure we dump a stack trace if we crash.
	crashHandler.AddRecoveryAction(logging.DumpStackTrace(logsPath))

	logrus.
		WithField("appName", constants.FullAppName).
		WithField("version", constants.Version).
		WithField("revision", constants.Revision).
		WithField("build", constants.BuildTime).
		WithField("runtime", runtime.GOOS).
		WithField("args", os.Args).
		Info("Run app")

	return fn()
}

// WithLocations provides access to locations where we store our files.
func WithLocations(fn func(*locations.Locations) error) error {
	logrus.Debug("Creating locations")
	defer logrus.Debug("Locations stopped")

	// Create a locations provider to determine where to store our files.
	provider, err := locations.NewDefaultProvider(filepath.Join(constants.VendorName, constants.ConfigName))
	if err != nil {
		return fmt.Errorf("could not create locations provider: %w", err)
	}

	// Create a new locations object that will be used to provide paths to store files.
	return fn(locations.New(provider, constants.ConfigName))
}

// Start profiling if requested.
func withProfiler(c *cli.Context, fn func() error) error {
	defer logrus.Debug("Profiler stopped")

	if c.Bool(flagCPUProfile) {
		logrus.Debug("Running with CPU profiling")
		defer profile.Start(profile.CPUProfile, profile.ProfilePath(".")).Stop()
	}

	if c.Bool(flagMemProfile) {
		logrus.Debug("Running with memory profiling")
		defer profile.Start(profile.MemProfile, profile.MemProfileAllocs, profile.ProfilePath(".")).Stop()
	}

	return fn()
}

// Restart the app if necessary.
func withRestarter(exe string, fn func(*restarter.Restarter) error) error {
	logrus.Debug("Creating restarter")
	defer logrus.Debug("Restarter stopped")

	restarter := restarter.New(exe)
	defer restarter.Restart()

	return fn(restarter)
}

// Handle crashes if they occur.
func withCrashHandler(restarter *restarter.Restarter, reporter *sentry.Reporter, fn func(*crash.Handler, <-chan struct{}) error) error {
	logrus.Debug("Creating crash handler")
	defer logrus.Debug("Crash handler stopped")

	crashHandler := crash.NewHandler(crash.ShowErrorNotification(constants.FullAppName))
	defer crashHandler.HandlePanic()

	// On crash, send crash report to Sentry.
	crashHandler.AddRecoveryAction(reporter.ReportException)

	// On crash, notify the user and restart the app.
	crashHandler.AddRecoveryAction(crash.ShowErrorNotification(constants.FullAppName))

	// On crash, restart the app.
	crashHandler.AddRecoveryAction(func(any) error { restarter.Set(true, true); return nil })

	// quitCh is closed when the app is quitting.
	quitCh := make(chan struct{})

	// On crash, quit the app.
	crashHandler.AddRecoveryAction(func(any) error { close(quitCh); return nil })

	return fn(crashHandler, quitCh)
}

// Use a custom cookie jar to persist values across runs.
func withCookieJar(vault *vault.Vault, fn func(http.CookieJar) error) error {
	logrus.Debug("Creating cookie jar")
	defer logrus.Debug("Cookie jar stopped")

	// Create the underlying cookie jar.
	jar, err := cookiejar.New(nil)
	if err != nil {
		return fmt.Errorf("could not create cookie jar: %w", err)
	}

	// Create the cookie jar which persists to the vault.
	persister, err := cookies.NewCookieJar(jar, vault)
	if err != nil {
		return fmt.Errorf("could not create cookie jar: %w", err)
	}

	// Persist the cookies to the vault when we close.
	defer func() {
		logrus.Debug("Persisting cookies")

		if err := persister.PersistCookies(); err != nil {
			logrus.WithError(err).Error("Failed to persist cookies")
		}
	}()

	return fn(persister)
}<|MERGE_RESOLUTION|>--- conflicted
+++ resolved
@@ -156,11 +156,7 @@
 	return app
 }
 
-<<<<<<< HEAD
-func run(c *cli.Context) error { //nolint:funlen
-=======
 func run(c *cli.Context) error {
->>>>>>> 08dab2d1
 	// Seed the default RNG from the math/rand package.
 	rand.Seed(time.Now().UnixNano())
 
