// Copyright (c) 2023 Proton AG
//
// This file is part of Proton Mail Bridge.
//
// Proton Mail Bridge is free software: you can redistribute it and/or modify
// it under the terms of the GNU General Public License as published by
// the Free Software Foundation, either version 3 of the License, or
// (at your option) any later version.
//
// Proton Mail Bridge is distributed in the hope that it will be useful,
// but WITHOUT ANY WARRANTY; without even the implied warranty of
// MERCHANTABILITY or FITNESS FOR A PARTICULAR PURPOSE.  See the
// GNU General Public License for more details.
//
// You should have received a copy of the GNU General Public License
// along with Proton Mail Bridge. If not, see <https://www.gnu.org/licenses/>.


#ifndef BRIDGE_GUI_TESTER_USERS_TAB_H
#define BRIDGE_GUI_TESTER_USERS_TAB_H


#include "Tabs/ui_UsersTab.h"
#include "UserTable.h"


//****************************************************************************************************************************************************
/// \brief The 'Users' tab of the main window.
//****************************************************************************************************************************************************
class UsersTab : public QWidget {
Q_OBJECT
public: // member functions.
    explicit UsersTab(QWidget *parent = nullptr); ///< Default constructor.
    UsersTab(UsersTab const &) = delete; ///< Disabled copy-constructor.
    UsersTab(UsersTab &&) = delete; ///< Disabled assignment copy-constructor.
    ~UsersTab() override = default; ///< Destructor.
    UsersTab &operator=(UsersTab const &) = delete; ///< Disabled assignment operator.
    UsersTab &operator=(UsersTab &&) = delete; ///< Disabled move assignment operator.
    UserTable &userTable(); ///< Returns a reference to the user table.
    bridgepp::SPUser userWithID(QString const &userID); ///< Get the user with the given ID.
    bridgepp::SPUser userWithUsername(QString const &username); ///< Get the user with the given username.
    bool nextUserUsernamePasswordError() const; ///< Check if next user login should trigger a username/password error.
    bool nextUserFreeUserError() const; ///< Check if next user login should trigger a Free user error.
    bool nextUserTFARequired() const; ///< Check if next user login should requires 2FA.
    bool nextUserTFAError() const; ///< Check if next user login should trigger 2FA error
    bool nextUserTFAAbort() const; ///< Check if next user login should trigger 2FA abort.
    bool nextUserTwoPasswordsRequired() const; ///< Check if next user login requires 2nd password
    bool nextUserTwoPasswordsError() const; ///< Check if next user login should trigger 2nd password error.
    bool nextUserTwoPasswordsAbort() const; ///< Check if next user login should trigger 2nd password abort.
    QString usernamePasswordErrorMessage() const; ///< Return the username password error message.

public slots:
    void setUserSplitMode(QString const &userID, bool makeItActive); ///< Slot for the split mode.
    void logoutUser(QString const &userID); ///< slot for the logging out of a user.
    void removeUser(QString const &userID); ///< Slot for the removal of a user.
    void configureUserAppleMail(QString const &userID, QString const &address); ///< Slot for the configuration of Apple mail.
<<<<<<< HEAD
    void processBadEventUserFeedback(QString const& userID, bool doResync); ///< Slot for the reception of a bad event user feedback.

=======
>>>>>>> 7eaf1655
private slots:
    void onAddUserButton(); ///< Add a user to the user list.
    void onEditUserButton(); ///< Edit the currently selected user.
    void onRemoveUserButton(); ///< Remove the currently selected user.
    void onSelectionChanged(QItemSelection, QItemSelection); ///< Slot for the change of the selection.
    void onSendUserBadEvent(); ///< Slot for the 'Send Bad Event Error' button.
    void onSendUsedBytesChangedEvent(); ///< Slot for the 'Send Used Bytes Changed Event' button.
    void onSendIMAPLoginFailedEvent(); ///< Slot for the 'Send IMAP Login failure Event' button.
    void onCheckSyncToggled(bool checked); ///< Slot for the 'Synchronizing' check box.
    void onSliderSyncValueChanged(int value); ///< Slot for the sync 'Progress' slider.
    void updateGUIState(); ///< Update the GUI state.

private: // member functions.
    qint32 selectedIndex() const; ///< Get the index of the selected row.
    bridgepp::SPUser selectedUser(); ///< Get the selected user.

private: // data members.
    Ui::UsersTab ui_ {}; ///< The UI for the tab.
    UserTable users_; ///< The User list.
};


#endif //BRIDGE_GUI_TESTER_USERS_TAB_H<|MERGE_RESOLUTION|>--- conflicted
+++ resolved
@@ -54,11 +54,8 @@
     void logoutUser(QString const &userID); ///< slot for the logging out of a user.
     void removeUser(QString const &userID); ///< Slot for the removal of a user.
     void configureUserAppleMail(QString const &userID, QString const &address); ///< Slot for the configuration of Apple mail.
-<<<<<<< HEAD
     void processBadEventUserFeedback(QString const& userID, bool doResync); ///< Slot for the reception of a bad event user feedback.
 
-=======
->>>>>>> 7eaf1655
 private slots:
     void onAddUserButton(); ///< Add a user to the user list.
     void onEditUserButton(); ///< Edit the currently selected user.
