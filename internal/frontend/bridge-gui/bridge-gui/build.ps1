# Copyright (c) 2022 Proton AG
#
# This file is part of Proton Mail Bridge.
#
# Proton Mail Bridge is free software: you can redistribute it and/or modify
# it under the terms of the GNU General Public License as published by
# the Free Software Foundation, either version 3 of the License, or
# (at your option) any later version.
#
# Proton Mail Bridge is distributed in the hope that it will be useful,
# but WITHOUT ANY WARRANTY; without even the implied warranty of
# MERCHANTABILITY or FITNESS FOR A PARTICULAR PURPOSE.  See the
# GNU General Public License for more details.
#
# You should have received a copy of the GNU General Public License
# along with Proton Mail Bridge. If not, see <https://www.gnu.org/licenses/>.

#!/bin/bash

$scriptpath = $MyInvocation.MyCommand.Path
$scriptDir = Split-Path $scriptpath
$bridgeRepoRootDir = Join-Path $scriptDir "../../../.." -Resolve
Write-host "Bridge-gui directory is $scriptDir"
Write-host "Bridge repos root dir $bridgeRepoRootDir"
Push-Location $scriptDir

$ErrorActionPreference = "Stop"

$cmakeExe=$(Get-Command cmake).source
if ($null -eq $cmakeExe)
{
    $cmakeExe = "C:\Program Files\Microsoft Visual Studio\2022\Community\Common7\IDE\CommonExtensions\Microsoft\CMake\CMake\bin\cmake.exe" # Hardcoded for now.
}
Write-host "CMake found here : $cmakeExe"
$cmake_version = . $cmakeExe --version
Write-host "CMake version : $cmake_version"

$bridgeVersion = ($env:BRIDGE_APP_VERSION)
if ($null -eq $bridgeVersion)
{
    $bridgeVersion = . (Join-Path $bridgeRepoRootDir "utils/bridge_app_version.ps1")
}

$bridgeFullName = ($env:BRIDGE_APP_FULL_NAME)
if ($null -eq $bridgeFullName)
{
    $bridgeFullName = "Proton Mail Bridge"
}

$bridgeVendor = ($env:BRIDGE_VENDOR)
if ($null -eq $bridgeVendor)
{
    $bridgeVendor = "Proton AG"
}

$buildConfig = ($env:BRIDGE_GUI_BUILD_CONFIG)
if ($null -eq $buildConfig)
{
    $buildConfig =  "Debug"
}

$buildDir=(Join-Path $scriptDir "cmake-build-$buildConfig".ToLower())
$vcpkgRoot = (Join-Path $bridgeRepoRootDir "extern/vcpkg" -Resolve)
$vcpkgExe = (Join-Path $vcpkgRoot "vcpkg.exe")
$vcpkgBootstrap = (Join-Path $vcpkgRoot "bootstrap-vcpkg.bat")

function check_exit() {
    if ($? -ne $True)
    {
        Write-Host "Process failed: $args[0] : $?"
        Remove-Item "$buildDir" -Recurse -ErrorAction Ignore
        exit 1
    }
}

Write-host "Running build for version $bridgeVersion - $buildConfig in $buildDir"

$REVISION_HASH = git rev-parse --short=10 HEAD
<<<<<<< HEAD
=======
$bridgeDsnSentry = ($env:BRIDGE_DSN_SENTRY)
$bridgeBuidTime = ($env:BRIDGE_BUILD_TIME)

$bridgeBuildEnv = ($env:BRIDGE_BUILD_ENV)
if ($null -eq $bridgeBuildEnv)
{
    $bridgeBuildEnv =  "dev"
}

>>>>>>> 08dab2d1
git submodule update --init --recursive $vcpkgRoot
. $vcpkgBootstrap -disableMetrics
. $vcpkgExe install sentry-native:x64-windows grpc:x64-windows --clean-after-build
. $vcpkgExe upgrade --no-dry-run
. $cmakeExe -G "Visual Studio 17 2022" -DCMAKE_BUILD_TYPE="$buildConfig" `
                                       -DBRIDGE_APP_FULL_NAME="$bridgeFullName" `
                                       -DBRIDGE_VENDOR="$bridgeVendor" `
                                       -DBRIDGE_REVISION=$REVISION_HASH `
                                       -DBRIDGE_APP_VERSION="$bridgeVersion" `
                                       -DBRIDGE_BUILD_TIME="$bridgeBuidTime" `
                                       -DBRIDGE_DSN_SENTRY="$bridgeDsnSentry" `
                                       -DBRIDGE_BUILD_ENV="$bridgeBuildEnv" `
                                       -S . -B $buildDir

check_exit "CMake failed"
. $cmakeExe --build $buildDir --config "$buildConfig"
check_exit "Build failed"

if  ($($args.count) -gt 0 )
{
    if ($args[0] = "install")
    {
        . $cmakeExe --install $buildDir
        check_exit "Install failed"
    }
}

Pop-Location<|MERGE_RESOLUTION|>--- conflicted
+++ resolved
@@ -76,8 +76,6 @@
 Write-host "Running build for version $bridgeVersion - $buildConfig in $buildDir"
 
 $REVISION_HASH = git rev-parse --short=10 HEAD
-<<<<<<< HEAD
-=======
 $bridgeDsnSentry = ($env:BRIDGE_DSN_SENTRY)
 $bridgeBuidTime = ($env:BRIDGE_BUILD_TIME)
 
@@ -87,7 +85,6 @@
     $bridgeBuildEnv =  "dev"
 }
 
->>>>>>> 08dab2d1
 git submodule update --init --recursive $vcpkgRoot
 . $vcpkgBootstrap -disableMetrics
 . $vcpkgExe install sentry-native:x64-windows grpc:x64-windows --clean-after-build
