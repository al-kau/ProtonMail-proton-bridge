// Copyright (c) 2023 Proton AG
//
// This file is part of Proton Mail Bridge.
//
// Proton Mail Bridge is free software: you can redistribute it and/or modify
// it under the terms of the GNU General Public License as published by
// the Free Software Foundation, either version 3 of the License, or
// (at your option) any later version.
//
// Proton Mail Bridge is distributed in the hope that it will be useful,
// but WITHOUT ANY WARRANTY; without even the implied warranty of
// MERCHANTABILITY or FITNESS FOR A PARTICULAR PURPOSE.  See the
// GNU General Public License for more details.
//
// You should have received a copy of the GNU General Public License
// along with Proton Mail Bridge. If not, see <https://www.gnu.org/licenses/>.

package sentry

import (
	"crypto/sha256"
	"errors"
	"fmt"
	"log"
	"os"
	"runtime"
	"time"

<<<<<<< HEAD
	"github.com/ProtonMail/gluon/reporter"
=======
	"github.com/Masterminds/semver/v3"
>>>>>>> 08dab2d1
	"github.com/ProtonMail/proton-bridge/v3/internal/constants"
	"github.com/ProtonMail/proton-bridge/v3/pkg/restarter"
	"github.com/getsentry/sentry-go"
	"github.com/sirupsen/logrus"
)

var skippedFunctions = []string{} //nolint:gochecknoglobals

func init() { //nolint:gochecknoinits
	sentrySyncTransport := sentry.NewHTTPSyncTransport()
	sentrySyncTransport.Timeout = time.Second * 3
	appVersion := constants.Version
	version, _ := semver.NewVersion(appVersion)
	if version != nil {
		appVersion = version.Original()
	}

	options := sentry.ClientOptions{
		Dsn:            constants.DSNSentry,
		Release:        constants.AppVersion(appVersion),
		BeforeSend:     EnhanceSentryEvent,
		Transport:      sentrySyncTransport,
		ServerName:     getProtectedHostname(),
		Environment:    constants.BuildEnv,
		MaxBreadcrumbs: 50,
	}

	if err := sentry.Init(options); err != nil {
		logrus.WithError(err).Error("Failed to initialize sentry options")
	}

	sentry.ConfigureScope(func(scope *sentry.Scope) {
		scope.SetFingerprint([]string{"{{ default }}"})
		scope.SetTag("UserID", "not-defined")
	})

	sentry.Logger = log.New(
		logrus.WithField("pkg", "sentry-go").WriterLevel(logrus.WarnLevel),
		"", 0,
	)
}

type Reporter struct {
	appName    string
	appVersion string
	identifier Identifier
	hostArch   string
	serverName string
}

type Identifier interface {
	GetUserAgent() string
}

func getProtectedHostname() string {
	hostname, err := os.Hostname()
	if err != nil {
		return "Unknown"
	}
	return fmt.Sprintf("%x", sha256.Sum256([]byte(hostname)))
}

// NewReporter creates new sentry reporter with appName and appVersion to report.
func NewReporter(appName string, identifier Identifier) *Reporter {
	return &Reporter{
		appName:    appName,
		appVersion: constants.Revision,
		identifier: identifier,
		hostArch:   getHostArch(),
		serverName: getProtectedHostname(),
	}
}

func (r *Reporter) ReportException(i interface{}) error {
	SkipDuringUnwind()
	return r.ReportExceptionWithContext(i, map[string]interface{}{
		"build": constants.BuildTime,
		"crash": os.Getenv(restarter.BridgeCrashCount),
	})
}

func (r *Reporter) ReportMessage(msg string) error {
	SkipDuringUnwind()
	return r.ReportMessageWithContext(msg, make(map[string]interface{}))
}

func (r *Reporter) ReportExceptionWithContext(i interface{}, context map[string]interface{}) error {
	SkipDuringUnwind()

	err := fmt.Errorf("recover: %v", i)
	return r.scopedReport(context, func() {
		SkipDuringUnwind()
		if eventID := sentry.CaptureException(err); eventID != nil {
			logrus.WithError(err).
				WithField("reportID", *eventID).
				Warn("Captured exception")
		}
	})
}

func (r *Reporter) ReportMessageWithContext(msg string, context map[string]interface{}) error {
	SkipDuringUnwind()
	return r.scopedReport(context, func() {
		SkipDuringUnwind()
		if eventID := sentry.CaptureMessage(msg); eventID != nil {
			logrus.WithField("message", msg).
				WithField("reportID", *eventID).
				Warn("Captured message")
		}
	})
}

// Report reports a sentry crash with stacktrace from all goroutines.
func (r *Reporter) scopedReport(context map[string]interface{}, doReport func()) error {
	SkipDuringUnwind()

	if os.Getenv("PROTONMAIL_ENV") == "dev" {
		return nil
	}

	tags := map[string]string{
		"OS":          runtime.GOOS,
		"Client":      r.appName,
		"Version":     r.appVersion,
		"UserAgent":   r.identifier.GetUserAgent(),
		"HostArch":    r.hostArch,
		"server_name": r.serverName,
	}

	sentry.WithScope(func(scope *sentry.Scope) {
		SkipDuringUnwind()
		scope.SetTags(tags)
		if len(context) != 0 {
			scope.SetContexts(
				map[string]sentry.Context{"bridge": contextToString(context)},
			)
		}
		doReport()
	})

	if !sentry.Flush(time.Second * 10) {
		return errors.New("failed to report sentry error")
	}

	return nil
}

func ReportError(r reporter.Reporter, msg string, err error) {
	if rerr := r.ReportMessageWithContext(msg, reporter.Context{
		"error": err.Error(),
	}); rerr != nil {
		logrus.WithError(rerr).WithField("msg", msg).Error("Failed to send report")
	}
}

// SkipDuringUnwind removes caller from the traceback.
func SkipDuringUnwind() {
	pcs := make([]uintptr, 2)
	n := runtime.Callers(2, pcs)
	if n == 0 {
		return
	}

	frames := runtime.CallersFrames(pcs)
	frame, _ := frames.Next()
	if isFunctionFilteredOut(frame.Function) {
		return
	}

	skippedFunctions = append(skippedFunctions, frame.Function)
}

// EnhanceSentryEvent swaps type with value and removes panic handlers from the stacktrace.
func EnhanceSentryEvent(event *sentry.Event, hint *sentry.EventHint) *sentry.Event {
	for idx, exception := range event.Exception {
		exception.Type, exception.Value = exception.Value, exception.Type
		if exception.Stacktrace != nil {
			exception.Stacktrace.Frames = filterOutPanicHandlers(exception.Stacktrace.Frames)
		}
		event.Exception[idx] = exception
	}
	return event
}

func filterOutPanicHandlers(frames []sentry.Frame) []sentry.Frame {
	newFrames := []sentry.Frame{}
	for _, frame := range frames {
		// Sentry splits runtime.Frame.Function into Module and Function.
		function := frame.Module + "." + frame.Function
		if !isFunctionFilteredOut(function) {
			newFrames = append(newFrames, frame)
		}
	}
	return newFrames
}

func isFunctionFilteredOut(function string) bool {
	for _, skipFunction := range skippedFunctions {
		if function == skipFunction {
			return true
		}
	}
	return false
}

func Flush(maxWaiTime time.Duration) {
	sentry.Flush(maxWaiTime)
}

func contextToString(context sentry.Context) sentry.Context {
	res := make(sentry.Context)

	for k, v := range context {
		res[k] = fmt.Sprintf("%v", v)
	}

	return res
}<|MERGE_RESOLUTION|>--- conflicted
+++ resolved
@@ -26,11 +26,8 @@
 	"runtime"
 	"time"
 
-<<<<<<< HEAD
+	"github.com/Masterminds/semver/v3"
 	"github.com/ProtonMail/gluon/reporter"
-=======
-	"github.com/Masterminds/semver/v3"
->>>>>>> 08dab2d1
 	"github.com/ProtonMail/proton-bridge/v3/internal/constants"
 	"github.com/ProtonMail/proton-bridge/v3/pkg/restarter"
 	"github.com/getsentry/sentry-go"
@@ -152,12 +149,11 @@
 	}
 
 	tags := map[string]string{
-		"OS":          runtime.GOOS,
-		"Client":      r.appName,
-		"Version":     r.appVersion,
-		"UserAgent":   r.identifier.GetUserAgent(),
-		"HostArch":    r.hostArch,
-		"server_name": r.serverName,
+		"OS":        runtime.GOOS,
+		"Client":    r.appName,
+		"Version":   r.appVersion,
+		"UserAgent": r.identifier.GetUserAgent(),
+		"HostArch":  r.hostArch,
 	}
 
 	sentry.WithScope(func(scope *sentry.Scope) {
